<<<<<<< HEAD
use crate::commands::plugins::Install;
=======
use crate::build_info::*;
>>>>>>> d337ec22
use crate::opts::PLUGIN_OVERRIDE_COMPATIBILITY_CHECK_FLAG;
use anyhow::{anyhow, Result};
use spin_plugins::{error::Error, manifest::warn_unsupported_version, PluginStore};
use std::{collections::HashMap, env, process};
use tokio::process::Command;
use tracing::log;

fn override_flag() -> String {
    format!("--{}", PLUGIN_OVERRIDE_COMPATIBILITY_CHECK_FLAG)
}

// Returns true if the argument was removed from the list
fn remove_arg(arg: &str, args: &mut Vec<String>) -> bool {
    let contained = args.contains(&arg.to_owned());
    args.retain(|a| a != arg);
    contained
}

// Parses the subcommand to get the plugin name, args, and override compatibility check flag
fn parse_subcommand(mut cmd: Vec<String>) -> anyhow::Result<(String, Vec<String>, bool)> {
    let override_compatibility_check = remove_arg(&override_flag(), &mut cmd);
    let (plugin_name, args) = cmd
        .split_first()
        .ok_or_else(|| anyhow!("Expected subcommand"))?;
    Ok((
        plugin_name.into(),
        args.to_vec(),
        override_compatibility_check,
    ))
}

/// Executes a Spin plugin as a subprocess, expecting the first argument to
/// indicate the plugin to execute. Passes all subsequent arguments on to the
/// subprocess.
pub async fn execute_external_subcommand(
    cmd: Vec<String>,
    app: clap::App<'_>,
) -> anyhow::Result<()> {
    let (plugin_name, args, override_compatibility_check) = parse_subcommand(cmd)?;
    let plugin_store = PluginStore::try_default()?;
    match plugin_store.read_plugin_manifest(&plugin_name) {
        Ok(manifest) => {
            if let Err(e) =
                warn_unsupported_version(&manifest, SPIN_VERSION, override_compatibility_check)
            {
                eprintln!("{e}");
                process::exit(1);
            }
        }
        Err(Error::NotFound(e)) => {
<<<<<<< HEAD
            if plugin_name == "cloud" {
                println!("The `cloud` plugin is required. Installing now.");
                let plugin_installer = Install {
                    name: Some("cloud".to_string()),
                    yes_to_all: true,
                    ..Default::default()
                };
                plugin_installer.run().await?;
            } else {
                tracing::debug!("Tried to resolve {plugin_name} to plugin, got {e}");
                eprintln!("Error: '{plugin_name}' is not a known Spin command. See spin --help.\n");
                print_similar_commands(app, &plugin_name);
                process::exit(2);
            }
=======
            tracing::debug!("Tried to resolve {plugin_name} to plugin, got {e}");
            terminal::error!("'{plugin_name}' is not a known Spin command. See spin --help.\n");
            print_similar_commands(app, &plugin_name);
            process::exit(2);
>>>>>>> d337ec22
        }
        Err(e) => return Err(e.into()),
    }

    let mut command = Command::new(plugin_store.installed_binary_path(&plugin_name));
    command.args(args);
    command.envs(get_env_vars_map()?);
    log::info!("Executing command {:?}", command);
    // Allow user to interact with stdio/stdout of child process
    let status = command.status().await?;
    log::info!("Exiting process with {}", status);
    if !status.success() {
        match status.code() {
            Some(code) => process::exit(code),
            _ => process::exit(1),
        }
    }
    Ok(())
}

fn print_similar_commands(app: clap::App, plugin_name: &str) {
    let similar = similar_commands(app, plugin_name);
    match similar.len() {
        0 => (),
        1 => eprintln!("The most similar command is:"),
        _ => eprintln!("The most similar commands are:"),
    }
    for cmd in &similar {
        eprintln!("    {cmd}");
    }
    if !similar.is_empty() {
        eprintln!();
    }
}

fn similar_commands(app: clap::App, target: &str) -> Vec<String> {
    app.get_subcommands()
        .filter_map(|sc| {
            if levenshtein::levenshtein(sc.get_name(), target) <= 2 {
                Some(sc.get_name().to_owned())
            } else {
                None
            }
        })
        .collect()
}

fn get_env_vars_map() -> Result<HashMap<String, String>> {
    let map: HashMap<String, String> = vec![
        ("SPIN_VERSION", SPIN_VERSION),
        ("SPIN_VERSION_MAJOR", SPIN_VERSION_MAJOR),
        ("SPIN_VERSION_MINOR", SPIN_VERSION_MINOR),
        ("SPIN_VERSION_PATCH", SPIN_VERSION_PATCH),
        ("SPIN_VERSION_PRE", SPIN_VERSION_PRE),
        ("SPIN_COMMIT_SHA", SPIN_COMMIT_SHA),
        ("SPIN_COMMIT_DATE", SPIN_COMMIT_DATE),
        ("SPIN_BRANCH", SPIN_BRANCH),
        ("SPIN_BUILD_DATE", SPIN_BUILD_DATE),
        ("SPIN_TARGET_TRIPLE", SPIN_TARGET_TRIPLE),
        ("SPIN_DEBUG", SPIN_DEBUG),
        (
            "SPIN_BIN_PATH",
            env::current_exe()?
                .to_str()
                .ok_or_else(|| anyhow!("Could not convert binary path to string"))?,
        ),
    ]
    .into_iter()
    .map(|(k, v)| (k.to_string(), v.to_string()))
    .collect();
    Ok(map)
}

#[cfg(test)]
mod test {
    use super::{override_flag, parse_subcommand};

    #[test]
    fn test_remove_arg() {
        let override_flag = override_flag();
        let plugin_name = "example";

        let cmd = vec![plugin_name.to_string()];
        assert_eq!(
            parse_subcommand(cmd).unwrap(),
            (plugin_name.to_string(), vec![], false)
        );

        let cmd_with_args = "example arg1 arg2"
            .split(' ')
            .map(|s| s.to_string())
            .collect::<Vec<String>>();
        assert_eq!(
            parse_subcommand(cmd_with_args).unwrap(),
            (
                plugin_name.to_string(),
                vec!["arg1".to_string(), "arg2".to_string()],
                false
            )
        );

        let cmd_with_args_override = format!("example arg1 arg2 {}", override_flag)
            .split(' ')
            .map(|s| s.to_string())
            .collect::<Vec<String>>();
        assert_eq!(
            parse_subcommand(cmd_with_args_override).unwrap(),
            (
                plugin_name.to_string(),
                vec!["arg1".to_string(), "arg2".to_string()],
                true
            )
        );

        let cmd_with_args_override = format!("example {} arg1 arg2", override_flag)
            .split(' ')
            .map(|s| s.to_string())
            .collect::<Vec<String>>();
        assert_eq!(
            parse_subcommand(cmd_with_args_override).unwrap(),
            (
                plugin_name.to_string(),
                vec!["arg1".to_string(), "arg2".to_string()],
                true
            )
        );

        let cmd_with_args_override = format!("{} example arg1 arg2", override_flag)
            .split(' ')
            .map(|s| s.to_string())
            .collect::<Vec<String>>();
        assert_eq!(
            parse_subcommand(cmd_with_args_override).unwrap(),
            (
                plugin_name.to_string(),
                vec!["arg1".to_string(), "arg2".to_string()],
                true
            )
        );
    }
}<|MERGE_RESOLUTION|>--- conflicted
+++ resolved
@@ -1,8 +1,5 @@
-<<<<<<< HEAD
+use crate::build_info::*;
 use crate::commands::plugins::Install;
-=======
-use crate::build_info::*;
->>>>>>> d337ec22
 use crate::opts::PLUGIN_OVERRIDE_COMPATIBILITY_CHECK_FLAG;
 use anyhow::{anyhow, Result};
 use spin_plugins::{error::Error, manifest::warn_unsupported_version, PluginStore};
@@ -53,7 +50,6 @@
             }
         }
         Err(Error::NotFound(e)) => {
-<<<<<<< HEAD
             if plugin_name == "cloud" {
                 println!("The `cloud` plugin is required. Installing now.");
                 let plugin_installer = Install {
@@ -64,16 +60,10 @@
                 plugin_installer.run().await?;
             } else {
                 tracing::debug!("Tried to resolve {plugin_name} to plugin, got {e}");
-                eprintln!("Error: '{plugin_name}' is not a known Spin command. See spin --help.\n");
+                terminal::error!("'{plugin_name}' is not a known Spin command. See spin --help.\n");
                 print_similar_commands(app, &plugin_name);
                 process::exit(2);
             }
-=======
-            tracing::debug!("Tried to resolve {plugin_name} to plugin, got {e}");
-            terminal::error!("'{plugin_name}' is not a known Spin command. See spin --help.\n");
-            print_similar_commands(app, &plugin_name);
-            process::exit(2);
->>>>>>> d337ec22
         }
         Err(e) => return Err(e.into()),
     }
